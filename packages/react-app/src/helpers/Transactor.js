--- conflicted
+++ resolved
@@ -30,13 +30,8 @@
 
       console.log("network", network);
 
-<<<<<<< HEAD
-      var options = null;
-      var notify = null;
-=======
       let options = null;
       let notify = null;
->>>>>>> e72802bc
       if (navigator.onLine) {
         options = {
           dappId: BLOCKNATIVE_DAPPID, // GET YOUR OWN KEY AT https://account.blocknative.com
@@ -54,10 +49,7 @@
 
         notify = Notify(options);
       }
-<<<<<<< HEAD
-=======
-       
->>>>>>> e72802bc
+
 
       let etherscanNetwork = "";
       if (network.name && network.chainId > 1) {
