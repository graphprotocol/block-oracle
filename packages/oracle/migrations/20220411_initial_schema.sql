CREATE TABLE data_edge_calls (
<<<<<<< HEAD
	id serial PRIMARY KEY,
	tx_hash bytea NOT NULL UNIQUE,
	nonce serial NOT NULL UNIQUE,
	num_confirmations integer,
	num_confirmations_last_checked_at timestamp,
	block_number integer NOT NULL,
	block_hash bytea NOT NULL,
	payload bytea NOT NULL,
	created_at timestamp NOT NULL DEFAULT NOW(),

	CONSTRAINT nonce_nonnegative check (nonce >= 0),
	CONSTRAINT num_confirmations_nonnegative check (num_confirmations >= 0)
);

CREATE TABLE networks (
	id serial PRIMARY KEY,
	caip2_chain_id varchar(41) NOT NULL UNIQUE,
	latest_block_number integer,
	latest_block_hash bytea,
	latest_block_delta integer,
	introduced_with integer NOT NULL REFERENCES data_edge_calls (id) ON DELETE CASCADE
=======
    id serial PRIMARY KEY,
    tx_hash bytea NOT NULL UNIQUE,
    nonce serial NOT NULL UNIQUE,
    num_confirmations integer,
    num_confirmations_last_checked_at timestamp,
    block_number integer NOT NULL,
    block_hash bytea NOT NULL,
    payload bytea NOT NULL,
    created_at timestamp NOT NULL DEFAULT NOW(),
    CONSTRAINT nonce_nonnegative CHECK (nonce >= 0),
    CONSTRAINT num_confirmations_nonnegative CHECK (num_confirmations >= 0)
);

CREATE TABLE networks (
    id serial PRIMARY KEY,
    caip2_chain_id varchar(41) NOT NULL UNIQUE,
    latest_block_number integer,
    latest_block_hash bytea,
    latest_block_delta integer,
    introduced_with integer NOT NULL REFERENCES data_edge_calls (id) ON DELETE CASCADE
>>>>>>> 58b16f88
);

CREATE TABLE encoding_versions (
<<<<<<< HEAD
	id integer PRIMARY KEY,
	introduced_with integer NOT NULL REFERENCES data_edge_calls (id) ON DELETE CASCADE
=======
    id integer PRIMARY KEY,
    introduced_with integer NOT NULL REFERENCES data_edge_calls (id) ON DELETE CASCADE
>>>>>>> 58b16f88
);

CREATE TABLE message_types (
    id serial PRIMARY KEY,
    name varchar(63) NOT NULL UNIQUE,
    introduced_with integer NOT NULL REFERENCES encoding_versions (id) ON DELETE CASCADE
);

CREATE TABLE messages (
<<<<<<< HEAD
	id serial PRIMARY KEY,
	tx_id integer NOT NULL REFERENCES data_edge_calls (id) ON DELETE CASCADE,
	message_type_id integer NOT NULL REFERENCES message_types (id) ON DELETE CASCADE
=======
    id serial PRIMARY KEY,
    tx_id integer NOT NULL REFERENCES data_edge_calls (id) ON DELETE CASCADE,
    message_type_id integer NOT NULL REFERENCES message_types (id) ON DELETE CASCADE
>>>>>>> 58b16f88
);<|MERGE_RESOLUTION|>--- conflicted
+++ resolved
@@ -1,27 +1,4 @@
 CREATE TABLE data_edge_calls (
-<<<<<<< HEAD
-	id serial PRIMARY KEY,
-	tx_hash bytea NOT NULL UNIQUE,
-	nonce serial NOT NULL UNIQUE,
-	num_confirmations integer,
-	num_confirmations_last_checked_at timestamp,
-	block_number integer NOT NULL,
-	block_hash bytea NOT NULL,
-	payload bytea NOT NULL,
-	created_at timestamp NOT NULL DEFAULT NOW(),
-
-	CONSTRAINT nonce_nonnegative check (nonce >= 0),
-	CONSTRAINT num_confirmations_nonnegative check (num_confirmations >= 0)
-);
-
-CREATE TABLE networks (
-	id serial PRIMARY KEY,
-	caip2_chain_id varchar(41) NOT NULL UNIQUE,
-	latest_block_number integer,
-	latest_block_hash bytea,
-	latest_block_delta integer,
-	introduced_with integer NOT NULL REFERENCES data_edge_calls (id) ON DELETE CASCADE
-=======
     id serial PRIMARY KEY,
     tx_hash bytea NOT NULL UNIQUE,
     nonce serial NOT NULL UNIQUE,
@@ -42,17 +19,11 @@
     latest_block_hash bytea,
     latest_block_delta integer,
     introduced_with integer NOT NULL REFERENCES data_edge_calls (id) ON DELETE CASCADE
->>>>>>> 58b16f88
 );
 
 CREATE TABLE encoding_versions (
-<<<<<<< HEAD
-	id integer PRIMARY KEY,
-	introduced_with integer NOT NULL REFERENCES data_edge_calls (id) ON DELETE CASCADE
-=======
     id integer PRIMARY KEY,
     introduced_with integer NOT NULL REFERENCES data_edge_calls (id) ON DELETE CASCADE
->>>>>>> 58b16f88
 );
 
 CREATE TABLE message_types (
@@ -62,13 +33,7 @@
 );
 
 CREATE TABLE messages (
-<<<<<<< HEAD
-	id serial PRIMARY KEY,
-	tx_id integer NOT NULL REFERENCES data_edge_calls (id) ON DELETE CASCADE,
-	message_type_id integer NOT NULL REFERENCES message_types (id) ON DELETE CASCADE
-=======
     id serial PRIMARY KEY,
     tx_id integer NOT NULL REFERENCES data_edge_calls (id) ON DELETE CASCADE,
     message_type_id integer NOT NULL REFERENCES message_types (id) ON DELETE CASCADE
->>>>>>> 58b16f88
 );