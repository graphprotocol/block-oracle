--- conflicted
+++ resolved
@@ -1,16 +1,9 @@
-use crate::store::Caip2ChainId;
-<<<<<<< HEAD
-use crate::transport::JsonRpcExponentialBackoff;
+use crate::{store::Caip2ChainId, transport::JsonRpcExponentialBackoff};
+use epoch_encoding::BlockPtr;
 use std::time::Duration;
-use url::Url;
-use web3::types::U64;
-use web3::Web3;
-=======
-use epoch_encoding::BlockPtr;
 use tracing::error;
 use url::Url;
-use web3::{transports::Http, Web3};
->>>>>>> d7f92ac9
+use web3::Web3;
 
 #[derive(Debug, Clone)]
 pub struct IndexedChain {
@@ -28,15 +21,11 @@
         &self.chain_id
     }
 
-<<<<<<< HEAD
-    pub async fn get_latest_block(&self) -> Result<U64, web3::Error> {
-        self.web3.eth().block_number().await
-=======
     pub async fn get_latest_block(&self) -> web3::Result<BlockPtr> {
-        let block_num = self.client.eth().block_number().await?;
+        let block_num = self.web3.eth().block_number().await?;
         let block_id = web3::types::BlockId::Number(block_num.into());
         let block = self
-            .client
+            .web3
             .eth()
             .block(block_id)
             .await?
@@ -61,6 +50,5 @@
             number: block_num.as_u64(),
             hash: block.hash.unwrap().into(),
         })
->>>>>>> d7f92ac9
     }
 }