--- conflicted
+++ resolved
@@ -8,7 +8,6 @@
 import { PREAMBLE_BIT_LENGTH, TAG_BIT_LENGTH, BIGINT_ONE } from "./constants";
 import { log } from "@graphprotocol/graph-ts";
 
-<<<<<<< HEAD
 export class BytesReader {
   bytes: Bytes;
   offset: u32;
@@ -64,8 +63,6 @@
   }
 }
 
-=======
->>>>>>> 17ca001c
 export enum MessageTag {
   SetBlockNumbersForEpochMessage = 0,
   CorrectEpochsMessage,
@@ -335,23 +332,6 @@
   state: GlobalState
 ): void {
   for (let i = 0; i < removedNetworks.length; i++) {
-<<<<<<< HEAD
-    removedNetworks[i].state = null
-    removedNetworks[i].nextArrayElement = null
-    removedNetworks[i].arrayIndex = null
-    removedNetworks[i].save()
-  }
-
-  for (let i = 0; i < newNetworksList.length; i++) {
-    newNetworksList[i].state = state.id
-    newNetworksList[i].nextArrayElement = i < newNetworksList.length - 1 ? newNetworksList[i + 1].id : null
-    newNetworksList[i].arrayIndex = i
-    newNetworksList[i].save()
-  }
-
-  if (newNetworksList.length > 0) {
-    state.networkArrayHead = newNetworksList[0].id
-=======
     removedNetworks[i].state = null;
     removedNetworks[i].nextArrayElement = null;
     removedNetworks[i].arrayIndex = null;
@@ -368,7 +348,6 @@
 
   if (newNetworksList.length > 0) {
     state.networkArrayHead = newNetworksList[0].id;
->>>>>>> 17ca001c
   } else {
     state.networkArrayHead = null;
   }
